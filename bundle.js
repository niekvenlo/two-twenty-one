--- conflicted
+++ resolved
@@ -578,7 +578,6 @@
           setStore() {},
         }
       }
-<<<<<<< HEAD
       let storeCache = {};
       
       function populateCacheFromChomeStorage() {
@@ -606,30 +605,6 @@
         chrome.storage.local.remove([storeName]);
       }
       function getStore(storeName) {
-=======
-    };
-    atest.group('local', {
-      'getStore and setStore': () => {
-        const preserve = local.getStore(CONFIG_STORE_NAME);
-        local.setStore(CONFIG_STORE_NAME, {test: true});
-        const successfullySet = local.getStore(CONFIG_STORE_NAME).test;
-        local.setStore(CONFIG_STORE_NAME, preserve);
-        return successfullySet;
-      },
-    });
-
-    /**
-     * Simply wraps around localStore to add cache in memory.
-     */
-    const storeCache = {};
-
-    const cached = {
-      /**
-       * @param {string} storeName
-       * @returns {(Object|Array|string|number)} Stored data.
-       */
-      getStore(storeName) {
->>>>>>> adf8ce45
         if (storeCache.hasOwnProperty(storeName)) {
           return storeCache[storeName];
         }
@@ -642,7 +617,6 @@
           throw new TypeError('Data should be an object, not ' + typeof data);
         }
         storeCache[storeName] = data;
-<<<<<<< HEAD
         chrome.storage.local.set({[storeName]: data});
       }
       return {
@@ -651,25 +625,6 @@
         setStore,
       }
     })();
-=======
-        local.setStore(storeName, data);
-      },
-    };
-//     atest.group('cached', {
-//       'getStore': () => local.getStore(CONFIG_STORE_NAME),
-//       'setStore': () => {
-//         const preserve = local.getStore(CONFIG_STORE_NAME);
-//         local.setStore(CONFIG_STORE_NAME, {test: true});
-//         const successfullySet = local.getStore(CONFIG_STORE_NAME).test;
-//         local.setStore(CONFIG_STORE_NAME, preserve);
-//         return successfullySet;
-//       },
-//       'cached': async () => {
-//         await util.wait();
-//         return Object.entries(storeCache).length !== 0;
-//       },
-//     });
->>>>>>> adf8ce45
 
     /**
      * Add a data element to an Array data store.
@@ -2580,11 +2535,7 @@
       `.${BASE_ID}container { padding: 10px }`,
       `.${BASE_ID}container { right: 3px }`,
       `.${BASE_ID}container { top: 30px }`,
-<<<<<<< HEAD
       `.${BASE_ID}container { width: 20em }`,
-=======
-      `.${BASE_ID}container { width: 300px }`,
->>>>>>> adf8ce45
       `.${BASE_ID}container { z-index: 2000 }`,
       `.${BASE_ID}container p { margin: 4px }`,
       `.${BASE_ID}container em { font-weight: bold }`,
@@ -2598,10 +2549,7 @@
       `.${BASE_ID}boom { padding: ${BOOM_RADIUS}px }`,
       `.${BASE_ID}boom { position: absolute }`,
       `.${BASE_ID}boom { z-index: 1999 }`,
-<<<<<<< HEAD
       `.lpButton { opacity: 0.25 }`,
-=======
->>>>>>> adf8ce45
     ];
     rules.forEach(addRule);
   })();
